---
layout: doc_page
---
<<<<<<< HEAD
These types of queries take a groupBy query object and return an array of JSON objects where each object represents a grouping asked for by the query. Note: If you only want to do straight aggregates for some time range, we highly recommend using [TimeseriesQueries](TimeseriesQuery.html) instead. The performance will be substantially better.
=======
# groupBy Queries
These types of queries take a groupBy query object and return an array of JSON objects where each object represents a grouping asked for by the query. Note: If you only want to do straight aggreagates for some time range, we highly recommend using [TimeseriesQueries](TimeseriesQuery.html) instead. The performance will be substantially better.
>>>>>>> d7cd7338
An example groupBy query object is shown below:

``` json
{
  "queryType": "groupBy",
  "dataSource": "sample_datasource",
  "granularity": "day",
  "dimensions": ["dim1", "dim2"],
  "limitSpec": { "type": "default", "limit": 5000, "columns": ["dim1", "metric1"] },
  "filter": {
    "type": "and",
    "fields": [
      { "type": "selector", "dimension": "sample_dimension1", "value": "sample_value1" },
      { "type": "or", 
        "fields": [
          { "type": "selector", "dimension": "sample_dimension2", "value": "sample_value2" },
          { "type": "selector", "dimension": "sample_dimension3", "value": "sample_value3" }
        ]
      }
    ]
  },
  "aggregations": [
    { "type": "longSum", "name": "sample_name1", "fieldName": "sample_fieldName1" },
    { "type": "doubleSum", "name": "sample_name2", "fieldName": "sample_fieldName2" }
  ],
  "postAggregations": [
    { "type": "arithmetic",
      "name": "sample_divide",
      "fn": "/",
      "fields": [
        { "type": "fieldAccess", "name": "sample_name1", "fieldName": "sample_fieldName1" },
        { "type": "fieldAccess", "name": "sample_name2", "fieldName": "sample_fieldName2" }
      ]
    }
  ],
  "intervals": [ "2012-01-01T00:00:00.000/2012-01-03T00:00:00.000" ],
  "having": { "type": "greaterThan", "aggregation": "sample_name1", "value": 0 }
}
```

There are 9 main parts to a groupBy query:

|property|description|required?|
|--------|-----------|---------|
|queryType|This String should always be "groupBy"; this is the first thing Druid looks at to figure out how to interpret the query|yes|
|dataSource|A String defining the data source to query, very similar to a table in a relational database, or a [DataSource](DataSource.html) structure.|yes|
|dimensions|A JSON list of dimensions to do the groupBy over|yes|
|orderBy|See [OrderBy](OrderBy.html).|no|
|having|See [Having](Having.html).|no|
|granularity|Defines the granularity of the query. See [Granularities](Granularities.html)|yes|
|filter|See [Filters](Filters.html)|no|
|aggregations|See [Aggregations](Aggregations.html)|yes|
|postAggregations|See [Post Aggregations](Post-Aggregations.html)|no|
|intervals|A JSON Object representing ISO-8601 Intervals. This defines the time ranges to run the query over.|yes|
|context|An additional JSON Object which can be used to specify certain flags.|no|

To pull it all together, the above query would return *n\*m* data points, up to a maximum of 5000 points, where n is the cardinality of the "dim1" dimension, m is the cardinality of the "dim2" dimension, each day between 2012-01-01 and 2012-01-03, from the "sample_datasource" table. Each data point contains the (long) sum of sample_fieldName1 if the value of the data point is greater than 0, the (double) sum of sample_fieldName2 and the (double) the result of sample_fieldName1 divided by sample_fieldName2 for the filter set for a particular grouping of "dim1" and "dim2". The output looks like this:

```json
[ 
  {
    "version" : "v1",
    "timestamp" : "2012-01-01T00:00:00.000Z",
    "event" : {
      "dim1" : <some_dim_value_one>,
      "dim2" : <some_dim_value_two>,
      "sample_name1" : <some_sample_name_value_one>,
      "sample_name2" :<some_sample_name_value_two>,
      "sample_divide" : <some_sample_divide_value>
    }
  }, 
  {
    "version" : "v1",
    "timestamp" : "2012-01-01T00:00:00.000Z",
    "event" : {
      "dim1" : <some_other_dim_value_one>,
      "dim2" : <some_other_dim_value_two>,
      "sample_name1" : <some_other_sample_name_value_one>,
      "sample_name2" :<some_other_sample_name_value_two>,
      "sample_divide" : <some_other_sample_divide_value>
    }
  },
...
]
```<|MERGE_RESOLUTION|>--- conflicted
+++ resolved
@@ -1,12 +1,8 @@
 ---
 layout: doc_page
 ---
-<<<<<<< HEAD
+# groupBy Queries
 These types of queries take a groupBy query object and return an array of JSON objects where each object represents a grouping asked for by the query. Note: If you only want to do straight aggregates for some time range, we highly recommend using [TimeseriesQueries](TimeseriesQuery.html) instead. The performance will be substantially better.
-=======
-# groupBy Queries
-These types of queries take a groupBy query object and return an array of JSON objects where each object represents a grouping asked for by the query. Note: If you only want to do straight aggreagates for some time range, we highly recommend using [TimeseriesQueries](TimeseriesQuery.html) instead. The performance will be substantially better.
->>>>>>> d7cd7338
 An example groupBy query object is shown below:
 
 ``` json
