/*
 * Druid - a distributed column store.
 * Copyright (C) 2012, 2013  Metamarkets Group Inc.
 *
 * This program is free software; you can redistribute it and/or
 * modify it under the terms of the GNU General Public License
 * as published by the Free Software Foundation; either version 2
 * of the License, or (at your option) any later version.
 *
 * This program is distributed in the hope that it will be useful,
 * but WITHOUT ANY WARRANTY; without even the implied warranty of
 * MERCHANTABILITY or FITNESS FOR A PARTICULAR PURPOSE.  See the
 * GNU General Public License for more details.
 *
 * You should have received a copy of the GNU General Public License
 * along with this program; if not, write to the Free Software
 * Foundation, Inc., 51 Franklin Street, Fifth Floor, Boston, MA  02110-1301, USA.
 */

package io.druid.query.groupby;

import com.google.common.base.Function;
import com.google.common.base.Preconditions;
import com.google.common.base.Supplier;
import com.google.common.base.Suppliers;
import com.metamx.common.guava.Sequence;
import com.metamx.common.guava.Sequences;
import io.druid.collections.StupidPool;
import io.druid.data.input.MapBasedRow;
import io.druid.data.input.Row;
import io.druid.jackson.DefaultObjectMapper;
import io.druid.query.Query;
import io.druid.query.QueryRunner;
import io.druid.query.QueryRunnerTestHelper;
import io.druid.query.Result;
import io.druid.query.TestQueryRunners;
import io.druid.query.timeseries.TimeseriesQuery;
import io.druid.query.timeseries.TimeseriesQueryRunnerTest;
import io.druid.query.timeseries.TimeseriesResultValue;
import org.junit.runner.RunWith;
import org.junit.runners.Parameterized;

import java.io.IOException;
import java.nio.ByteBuffer;
import java.util.Arrays;
import java.util.Collection;
import java.util.Map;

/**
 */
@RunWith(Parameterized.class)
public class GroupByTimeseriesQueryRunnerTest extends TimeseriesQueryRunnerTest
{
  @SuppressWarnings("unchecked")
  @Parameterized.Parameters
  public static Collection<?> constructorFeeder() throws IOException
  {
    GroupByQueryConfig config = new GroupByQueryConfig();
    config.setMaxIntermediateRows(10000);

    final Supplier<GroupByQueryConfig> configSupplier = Suppliers.ofInstance(config);
    final GroupByQueryEngine engine = new GroupByQueryEngine(
        configSupplier,
        new StupidPool<ByteBuffer>(
            new Supplier<ByteBuffer>()
            {
              @Override
              public ByteBuffer get()
              {
                return ByteBuffer.allocate(1024 * 1024);
              }
            }
        )
    );

    final GroupByQueryRunnerFactory factory = new GroupByQueryRunnerFactory(
        engine,
        QueryRunnerTestHelper.NOOP_QUERYWATCHER,
        configSupplier,
<<<<<<< HEAD
        new GroupByQueryQueryToolChest(configSupplier, engine, TestQueryRunners.pool),
        TestQueryRunners.pool
=======
        new GroupByQueryQueryToolChest(configSupplier, new DefaultObjectMapper(), engine)
>>>>>>> b7409873
    );

    final Collection<?> objects = QueryRunnerTestHelper.makeQueryRunners(factory);
    Object[][] newObjects = new Object[objects.size()][];
    int i = 0;
    for (Object object : objects) {
      if (object instanceof Object[]) {
        Object[] queryRunnerArray = (Object[]) object;

        Preconditions.checkState(queryRunnerArray.length == 1);
        Preconditions.checkState(queryRunnerArray[0] instanceof QueryRunner);

        final QueryRunner groupByRunner = (QueryRunner) queryRunnerArray[0];
        QueryRunner timeseriesRunner = new QueryRunner()
        {
          @Override
          public Sequence run(Query query, Map metadata)
          {
            TimeseriesQuery tsQuery = (TimeseriesQuery) query;

            return Sequences.map(
                groupByRunner.run(
                    GroupByQuery.builder()
                        .setDataSource(tsQuery.getDataSource())
                        .setQuerySegmentSpec(tsQuery.getQuerySegmentSpec())
                        .setGranularity(tsQuery.getGranularity())
                        .setDimFilter(tsQuery.getDimensionsFilter())
                        .setAggregatorSpecs(tsQuery.getAggregatorSpecs())
                        .setPostAggregatorSpecs(tsQuery.getPostAggregatorSpecs())
                        .build(),
                    metadata
                ),
                new Function<Row, Result<TimeseriesResultValue>>()
                {
                  @Override
                  public Result<TimeseriesResultValue> apply(final Row input)
                  {
                    MapBasedRow row = (MapBasedRow) input;

                    return new Result<TimeseriesResultValue>(
                        row.getTimestamp(), new TimeseriesResultValue(row.getEvent())
                    );
                  }
                }
            );
          }
        };

        newObjects[i] = new Object[]{timeseriesRunner};
        ++i;
      }
    }

    return Arrays.asList(newObjects);
  }

  public GroupByTimeseriesQueryRunnerTest(QueryRunner runner)
  {
    super(runner);
  }

  @Override
  public void testFullOnTimeseries()
  {
    // Skip this test because the timeseries test expects a skipped day to be filled in, but group by doesn't
    // fill anything in.
  }

  @Override
  public void testFullOnTimeseriesWithFilter()
  {
    // Skip this test because the timeseries test expects a skipped day to be filled in, but group by doesn't
    // fill anything in.
  }

  @Override
  public void testTimeseriesWithNonExistentFilter()
  {
    // Skip this test because the timeseries test expects a day that doesn't have a filter match to be filled in,
    // but group by just doesn't return a value if the filter doesn't match.
  }

  @Override
  public void testTimeseriesWithNonExistentFilterAndMultiDim()
  {
    // Skip this test because the timeseries test expects a day that doesn't have a filter match to be filled in,
    // but group by just doesn't return a value if the filter doesn't match.
  }

  @Override
  public void testTimeseriesWithFilterOnNonExistentDimension()
  {
    // Skip this test because the timeseries test expects a day that doesn't have a filter match to be filled in,
    // but group by just doesn't return a value if the filter doesn't match.
  }
}<|MERGE_RESOLUTION|>--- conflicted
+++ resolved
@@ -77,12 +77,8 @@
         engine,
         QueryRunnerTestHelper.NOOP_QUERYWATCHER,
         configSupplier,
-<<<<<<< HEAD
-        new GroupByQueryQueryToolChest(configSupplier, engine, TestQueryRunners.pool),
+        new GroupByQueryQueryToolChest(configSupplier, new DefaultObjectMapper(), engine, TestQueryRunners.pool),
         TestQueryRunners.pool
-=======
-        new GroupByQueryQueryToolChest(configSupplier, new DefaultObjectMapper(), engine)
->>>>>>> b7409873
     );
 
     final Collection<?> objects = QueryRunnerTestHelper.makeQueryRunners(factory);
