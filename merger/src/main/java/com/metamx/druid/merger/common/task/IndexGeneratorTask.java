--- conflicted
+++ resolved
@@ -28,12 +28,8 @@
 import com.metamx.common.logger.Logger;
 import com.metamx.druid.client.DataSegment;
 import com.metamx.druid.input.InputRow;
-<<<<<<< HEAD
-import com.metamx.druid.loading.SegmentPusher;
+import com.metamx.druid.loading.DataSegmentPusher;
 import com.metamx.druid.merger.common.TaskLock;
-=======
-import com.metamx.druid.loading.DataSegmentPusher;
->>>>>>> 8513a5ab
 import com.metamx.druid.merger.common.TaskStatus;
 import com.metamx.druid.merger.common.TaskToolbox;
 import com.metamx.druid.merger.common.actions.LockListAction;
@@ -137,15 +133,9 @@
     final FireDepartmentMetrics metrics = new FireDepartmentMetrics();
     final Firehose firehose = firehoseFactory.connect();
     final Plumber plumber = new YeOldePlumberSchool(
-<<<<<<< HEAD
         interval,
         myLock.getVersion(),
-        wrappedSegmentPusher,
-=======
-        getInterval(),
-        context.getVersion(),
         wrappedDataSegmentPusher,
->>>>>>> 8513a5ab
         tmpDir
     ).findPlumber(schema, metrics);
 
