--- conflicted
+++ resolved
@@ -1,6 +1,5 @@
 package com.metamx.druid.merger.common.task;
 
-import com.metamx.druid.merger.common.TaskCallback;
 import com.fasterxml.jackson.annotation.JsonProperty;
 import com.metamx.druid.merger.common.TaskStatus;
 import com.metamx.druid.merger.common.TaskToolbox;
@@ -30,13 +29,7 @@
   }
 
   @Override
-<<<<<<< HEAD
-  public TaskStatus run(
-      TaskContext context, TaskToolbox toolbox, TaskCallback callback
-  ) throws Exception
-=======
   public TaskStatus run(TaskToolbox toolbox) throws Exception
->>>>>>> ad1de9ba
   {
     throw new UnsupportedOperationException();
   }
