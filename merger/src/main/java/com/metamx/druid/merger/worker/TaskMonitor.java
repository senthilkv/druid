--- conflicted
+++ resolved
@@ -21,11 +21,6 @@
 
 import com.metamx.common.lifecycle.LifecycleStart;
 import com.metamx.common.lifecycle.LifecycleStop;
-<<<<<<< HEAD
-import com.metamx.druid.merger.common.TaskCallback;
-import com.metamx.druid.merger.common.TaskHolder;
-=======
->>>>>>> ad1de9ba
 import com.metamx.druid.merger.common.TaskStatus;
 import com.metamx.druid.merger.common.TaskToolbox;
 import com.metamx.druid.merger.common.task.Task;
@@ -112,18 +107,7 @@
                         try {
                           workerCuratorCoordinator.unannounceTask(task.getId());
                           workerCuratorCoordinator.announceStatus(TaskStatus.running(task.getId()));
-<<<<<<< HEAD
-                          taskStatus = task.run(taskContext, toolbox, new TaskCallback()
-                          {
-                            @Override
-                            public void notify(TaskStatus status)
-                            {
-                              workerCuratorCoordinator.updateStatus(status);
-                            }
-                          });
-=======
                           taskStatus = task.run(toolbox);
->>>>>>> ad1de9ba
                         }
                         catch (Exception e) {
                           log.makeAlert(e, "Failed to run task")
